/**
 * Copyright (c) 2020-present Snowplow Analytics Ltd.
 * All rights reserved.
 *
 * This software is made available by Snowplow Analytics, Ltd.,
 * under the terms of the Snowplow Limited Use License Agreement, Version 1.1
 * located at https://docs.snowplow.io/limited-use-license-1.1
 */

package cli

import (
	"errors"
	"slices"
	"testing"
	"time"

	"github.com/snowplow/snowbridge/config"
	"github.com/snowplow/snowbridge/pkg/failure"
	"github.com/snowplow/snowbridge/pkg/models"
	"github.com/snowplow/snowbridge/pkg/observer"
	"github.com/snowplow/snowbridge/pkg/transform"
	"github.com/stretchr/testify/assert"
)

func TestWrite_AllOK(t *testing.T) {
	inputMessages := []*models.Message{
		message("m1", "data 1"),
		message("m2", "data 2"),
	}

	mocks := targetMocks{
		goodTarget: []mockResult{
			{sent: []string{"m1", "m2"}}, //first write attempt, all good
		},
	}

	transformation := noopTransformation()

	output := run(inputMessages, mocks, transformation)
	assert.Equal(t, []string{"m1", "m2"}, output.sentToGood)
	assert.Empty(t, output.sentToFailed)
	assert.Empty(t, output.filtered)
	assert.Empty(t, output.err)
}

func TestWrite_OKAfterFailed(t *testing.T) {
	inputMessages := []*models.Message{
		message("m1", "data 1"),
		message("m2", "data 2"),
	}

	mocks := targetMocks{
		goodTarget: []mockResult{
			{failed: []string{"m1", "m2"}, err: "Error 1"}, //first write attempt fails
			{sent: []string{"m1", "m2"}},                   // but second is ok
		},
	}

	transformation := noopTransformation()

	output := run(inputMessages, mocks, transformation)
	assert.Equal(t, []string{"m1", "m2"}, output.sentToGood)
	assert.Empty(t, output.sentToFailed)
	assert.Empty(t, output.filtered)
	assert.Empty(t, output.err)
}

func TestWrite_AllInvalid(t *testing.T) {
	inputMessages := []*models.Message{
		message("m1", "data 1"),
		message("m2", "data 2"),
	}

	mocks := targetMocks{
		goodTarget: []mockResult{
			{invalid: []string{"m1", "m2"}}, //first write attempt signals that data is invalid
		},
		failureTarget: []mockResult{
			{sent: []string{"m1", "m2"}}, // so it's later successfully sent to the failure target
		},
	}

	transformation := noopTransformation()

	output := run(inputMessages, mocks, transformation)
	assert.Equal(t, []string{"m1", "m2"}, output.sentToFailed)
	assert.Empty(t, output.sentToGood)
	assert.Empty(t, output.filtered)
	assert.Empty(t, output.err)
}

func TestWrite_InvalidRetried(t *testing.T) {
	inputMessages := []*models.Message{
		message("m1", "data 1"),
		message("m2", "data 2"),
	}

	mocks := targetMocks{
		goodTarget: []mockResult{
			{invalid: []string{"m1", "m2"}}, //first write attempt signals that data is invalid
		},
		failureTarget: []mockResult{
			{failed: []string{"m1", "m2"}, err: "failure target error 1"}, // but first attempt to write invalid data to the failure target fails
			{failed: []string{"m1", "m2"}, err: "failure target error 2"}, //the second one too
			{sent: []string{"m1", "m2"}},                                  // but third one is ok
		},
	}

	transformation := noopTransformation()

	output := run(inputMessages, mocks, transformation)
	assert.Equal(t, []string{"m1", "m2"}, output.sentToFailed)
	assert.Empty(t, output.sentToGood)
	assert.Empty(t, output.filtered)
	assert.Empty(t, output.err)
}

func TestWrite_SomeOKSomeInvalid(t *testing.T) {
	inputMessages := []*models.Message{
		message("m1", "data 1"),
		message("m2", "data 2"),
	}

	mocks := targetMocks{
		goodTarget: []mockResult{
			{sent: []string{"m1"}, invalid: []string{"m2"}}, //first write attempt turns out to be a mix of valid and invalid data
		},
		failureTarget: []mockResult{
			{sent: []string{"m2"}}, // so invalid part is later then sent to the failure target
		},
	}

	transformation := noopTransformation()

	output := run(inputMessages, mocks, transformation)
	assert.Equal(t, []string{"m1"}, output.sentToGood) // but good data is in good target
	assert.Equal(t, []string{"m2"}, output.sentToFailed)
	assert.Empty(t, output.filtered)
	assert.Empty(t, output.err)
}

func TestWrite_OKAfterPartialFailure(t *testing.T) {
	inputMessages := []*models.Message{
		message("m1", "data 1"),
		message("m2", "data 2"),
	}

	mocks := targetMocks{
		goodTarget: []mockResult{
			{sent: []string{"m1"}, failed: []string{"m2"}, err: "Error 1"}, // one message is ok, the second one fails
			{failed: []string{"m2"}, err: "Error 2"},                       // so the second one is retried and fails again
			{sent: []string{"m2"}},                                         // but eventually is also successfull
		},
	}

	transformation := noopTransformation()

	output := run(inputMessages, mocks, transformation)
	assert.Equal(t, []string{"m1", "m2"}, output.sentToGood)
	assert.Empty(t, output.sentToFailed)
	assert.Empty(t, output.filtered)
	assert.Empty(t, output.err)
}

func TestWrite_AllOversized(t *testing.T) {
	inputMessages := []*models.Message{
		message("m1", "data 1"),
		message("m2", "data 2"),
	}

	mocks := targetMocks{
		goodTarget: []mockResult{
			{oversized: []string{"m1", "m2"}},
		},
		failureTarget: []mockResult{
			{sent: []string{"m1", "m2"}},
		},
	}

	transformation := noopTransformation()

	output := run(inputMessages, mocks, transformation)
	assert.Equal(t, []string{"m1", "m2"}, output.sentToFailed)
	assert.Empty(t, output.sentToGood)
	assert.Empty(t, output.filtered)
	assert.Empty(t, output.err)
}

func TestWrite_AllFiltered(t *testing.T) {
	inputMessages := []*models.Message{
		message("m1", "data 1"),
		message("m2", "data 2"),
	}

	mocks := targetMocks{
		filterTarget: []mockResult{
			{sent: []string{"m1", "m2"}},
		},
	}

	transformation := filteringTransformation()

	output := run(inputMessages, mocks, transformation)
	assert.Equal(t, []string{"m1", "m2"}, output.filtered)
	assert.Empty(t, output.sentToGood)
	assert.Empty(t, output.sentToFailed)
	assert.Empty(t, output.err)
}

func TestWrite_Combo(t *testing.T) {
	inputMessages := []*models.Message{
		message("m1", "data 1"),
		message("m2", "data 2"),
		message("m3", "data 3"),
		message("m4", "data 4"),
	}

	// mix of everything - ok, retrying failures, invalid and oversized messages
	mocks := targetMocks{
		//m1 and m2 are good but m2 fails at first
		goodTarget: []mockResult{
			{sent: []string{"m1"}, failed: []string{"m2"}, oversized: []string{"m3"}, invalid: []string{"m4"}, err: "m2 failed!!!"},
			{failed: []string{"m2"}, err: "m2 failed again!!!"},
			{sent: []string{"m2"}},
		},
		//m3 and m4 are going to bad but with some retries
		failureTarget: []mockResult{
			{failed: []string{"m3"}, err: "m3 (oversized) failed!!"},
			{failed: []string{"m3"}, err: "m3 (oversized) failed!!"},
			{sent: []string{"m3"}},
			{failed: []string{"m4"}, err: "m4 (invalid) failed!!"},
			{failed: []string{"m4"}, err: "m4 (invalid) failed!!"},
			{failed: []string{"m4"}, err: "m4 (invalid) failed!!"},
			{sent: []string{"m4"}},
		},
	}

	transformation := noopTransformation()

	output := run(inputMessages, mocks, transformation)
	assert.Equal(t, []string{"m1", "m2"}, output.sentToGood)
	assert.Equal(t, []string{"m3", "m4"}, output.sentToFailed)
	assert.Empty(t, output.filtered)
	assert.Empty(t, output.err)
}

func TestWrite_RunOutOfAttempts(t *testing.T) {
	inputMessages := []*models.Message{
		message("m1", "data 1"),
		message("m2", "data 2"),
	}

	mocks := targetMocks{
		goodTarget: []mockResult{
			{failed: []string{"m1", "m2"}, err: "Error 1"},
			{failed: []string{"m1", "m2"}, err: "Error 2"},
			{failed: []string{"m1", "m2"}, err: "Error 3"},
			{failed: []string{"m1", "m2"}, err: "Error 4"},
			{failed: []string{"m1", "m2"}, err: "Error 5"},
			{failed: []string{"m1", "m2"}, err: "Error 6"},
		},
	}

	transformation := noopTransformation()

	output := run(inputMessages, mocks, transformation)
	assert.Empty(t, output.sentToGood)
	assert.Empty(t, output.sentToFailed)
	assert.Empty(t, output.filtered)
	assert.Equal(t, "Error 6", output.err.Error())
}

<<<<<<< HEAD
=======
func TestWrite_OriginalDataCheck(t *testing.T) {
	inputMessages := []*models.Message{
		message("m1", "data 1"),
		message("m2", "data 2"),
	}

	mocks := targetMocks{
		goodTarget: []mockResult{
			{sent: []string{"m1", "m2"}},
		},
	}

	transformation := addingSuffixTransformation("lol")

	output := run(inputMessages, mocks, transformation)
	assert.Equal(t, []string{"m1", "m2"}, output.sentToGood)
	assert.Empty(t, output.sentToFailed)
	assert.Empty(t, output.filtered)
	assert.Empty(t, output.err)

	// This shouldn't change...
	assert.Equal(t, "data 1", string(inputMessages[0].OriginalData))
	assert.Equal(t, "data 2", string(inputMessages[1].OriginalData))

	// And this should be transformed.
	assert.Equal(t, "data 1-lol", string(inputMessages[0].Data))
	assert.Equal(t, "data 2-lol", string(inputMessages[1].Data))
}

>>>>>>> 4a471943
func run(input []*models.Message, targetMocks targetMocks, transformation transform.TransformationApplyFunction) testOutput {
	config, _ := config.NewConfig()
	goodTarget := testTarget{results: targetMocks.goodTarget}
	failureTarget := testTarget{results: targetMocks.failureTarget}
	filterTarget := testTarget{results: targetMocks.filterTarget}

	failure, _ := failure.NewSnowplowFailure(&failureTarget, "test-processor", "test-version")
	obs := observer.New(&testStatsReceiver{}, time.Minute, time.Second)

	f := sourceWriteFunc(&goodTarget, failure, &filterTarget, transformation, obs, config)

	err := f(input)

	return testOutput{
		sentToGood:   goodTarget.sent,
		sentToFailed: failureTarget.sent,
		filtered:     filterTarget.sent,
		err:          err,
	}
}

// Simulating transformation result when all data has been successfully transformed (passed through without any modification)
func noopTransformation() transform.TransformationApplyFunction {
	return func(m []*models.Message) *models.TransformationResult {
		return models.NewTransformationResult(m, nil, nil)
	}
}

// Simulating transformation result when all data has been filtered out
func filteringTransformation() transform.TransformationApplyFunction {
	return func(m []*models.Message) *models.TransformationResult {
		return models.NewTransformationResult(nil, m, nil)
	}
}

<<<<<<< HEAD
=======
// Simulating transformation result where all messages have added suffix
func addingSuffixTransformation(suffix string) transform.TransformationApplyFunction {
	return func(messages []*models.Message) *models.TransformationResult {
		for _, m := range messages {
			newData := string(m.Data) + "-" + suffix
			m.Data = []byte(newData)
		}
		return models.NewTransformationResult(messages, nil, nil)
	}
}

>>>>>>> 4a471943
func (t *testTarget) Write(messages []*models.Message) (*models.TargetWriteResult, error) {
	nextResponse := t.results[t.writesCounter]
	t.writesCounter++

	var err error
	sent := findByKey(nextResponse.sent, messages)
	failed := findByKey(nextResponse.failed, messages)
	invalid := findByKey(nextResponse.invalid, messages)
	oversized := findByKey(nextResponse.oversized, messages)

	if nextResponse.err != "" {
		err = errors.New(nextResponse.err)
	}

	for _, m := range sent {
		t.sent = append(t.sent, m.PartitionKey)
	}

	result := models.NewTargetWriteResult(sent, failed, oversized, invalid)
	return result, err
}

func message(key string, input string) *models.Message {
	return &models.Message{PartitionKey: key, Data: []byte(input)}
}

func findByKey(keys []string, messages []*models.Message) []*models.Message {
	var out []*models.Message

	for _, msg := range messages {
		if slices.Contains(keys, msg.PartitionKey) {
			out = append(out, msg)
		}
	}

	return out
}

type testOutput struct {
	sentToGood   []string
	sentToFailed []string
	filtered     []string
	err          error
}

type testTarget struct {
	writesCounter int
	results       []mockResult
	sent          []string
}

type targetMocks struct {
	goodTarget    []mockResult
	failureTarget []mockResult
	filterTarget  []mockResult
}

type mockResult struct {
	sent      []string
	failed    []string
	invalid   []string
	oversized []string
	err       string
}

func (t *testTarget) Open()  {}
func (t *testTarget) Close() {}
func (t *testTarget) MaximumAllowedMessageSizeBytes() int {
	return 1000
}
func (t *testTarget) GetID() string {
	return "test target"
}

type testStatsReceiver struct {
	stats []*models.ObserverBuffer
}

func (r *testStatsReceiver) Send(buffer *models.ObserverBuffer) {
	r.stats = append(r.stats, buffer)
}<|MERGE_RESOLUTION|>--- conflicted
+++ resolved
@@ -271,8 +271,6 @@
 	assert.Equal(t, "Error 6", output.err.Error())
 }
 
-<<<<<<< HEAD
-=======
 func TestWrite_OriginalDataCheck(t *testing.T) {
 	inputMessages := []*models.Message{
 		message("m1", "data 1"),
@@ -302,7 +300,6 @@
 	assert.Equal(t, "data 2-lol", string(inputMessages[1].Data))
 }
 
->>>>>>> 4a471943
 func run(input []*models.Message, targetMocks targetMocks, transformation transform.TransformationApplyFunction) testOutput {
 	config, _ := config.NewConfig()
 	goodTarget := testTarget{results: targetMocks.goodTarget}
@@ -338,8 +335,6 @@
 	}
 }
 
-<<<<<<< HEAD
-=======
 // Simulating transformation result where all messages have added suffix
 func addingSuffixTransformation(suffix string) transform.TransformationApplyFunction {
 	return func(messages []*models.Message) *models.TransformationResult {
@@ -351,7 +346,6 @@
 	}
 }
 
->>>>>>> 4a471943
 func (t *testTarget) Write(messages []*models.Message) (*models.TargetWriteResult, error) {
 	nextResponse := t.results[t.writesCounter]
 	t.writesCounter++
