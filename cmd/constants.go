--- conflicted
+++ resolved
@@ -9,11 +9,7 @@
 
 const (
 	// AppVersion is the current version of the app
-<<<<<<< HEAD
-	AppVersion = "2.2.3-rc"
-=======
-	AppVersion = "2.2.3"
->>>>>>> 642c6cd2
+	AppVersion = "2.2.4-rc"
 
 	// AppName is the name of the application to use in logging / places that require the artifact
 	AppName = "snowbridge"
